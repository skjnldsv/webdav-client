--- conflicted
+++ resolved
@@ -165,57 +165,6 @@
 
         });
 
-<<<<<<< HEAD
-=======
-        describe("getFileStream", function() {
-
-            it("streams contents of a remote file", function() {
-                return getAdapter
-                    .getFileStream(SERVER_URL, "/gem.png")
-                    .then(function(stream) {
-                        expect(stream instanceof ReadableStream).to.be.true;
-                        return streamToBuffer(stream);
-                    })
-                    .then(function(buff) {
-                        expect(buff.length).to.equal(279);
-                    });
-            });
-
-            it("streams portions (ranges) of a remote file", function() {
-                return Promise
-                    .all([
-                        getAdapter.getFileStream(SERVER_URL, "/gem.png", { range: { start: 0, end: 199 } }),
-                        getAdapter.getFileStream(SERVER_URL, "/gem.png", { range: { start: 200, end: 278 } })
-                    ])
-                    .then(function(streams) {
-                        var part1 = streams.shift(),
-                            part2 = streams.shift();
-                        return Promise.all([
-                            streamToBuffer(part1),
-                            streamToBuffer(part2)
-                        ]);
-                    })
-                    .then(function(buffers) {
-                        var part1 = buffers.shift(),
-                            part2 = buffers.shift();
-                        expect(part1.length).to.equal(200);
-                        expect(part2.length).to.equal(79);
-                    });
-            });
-
-            it("streams a partial file when only start is provided", function() {
-                return getAdapter
-                    .getFileStream(SERVER_URL, "/gem.png", { range: { start: 200  } })
-                    .then(function(stream) {
-                        return streamToBuffer(stream);
-                    })
-                    .then(function(buff) {
-                        expect(buff.length).to.equal(79);
-                    });
-            });
-
-        });
-
         describe("getQuota", function() {
 
             it("gets a valid used value", function() {
@@ -239,7 +188,6 @@
 
         });
 
->>>>>>> 222d2e41
         describe("getStat", function() {
 
             afterEach(function() {
