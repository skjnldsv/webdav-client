var xml2js = require("xml2js"),
    deepmerge = require("deepmerge");

var Stream = require("stream"),
    ReadableStream = Stream.Readable,
    PassThroughStream = Stream.PassThrough;

var fetch = require("./request.js").fetch,
    parsing = require("./parse.js"),
    responseHandlers = require("./response.js");

<<<<<<< HEAD
function getFileStream(url, filePath, options) {
    options = deepmerge({ headers: {} }, options || {});
    if (typeof options.range === "object" && typeof options.range.start === "number") {
        var rangeHeader = "bytes=" + options.range.start + "-";
        if (typeof options.range.end === "number") {
            rangeHeader += options.range.end;
        }
        options.headers.Range = rangeHeader;
    }
    return fetch(url + filePath, {
            method: "GET",
            headers: options.headers
        })
        .then(responseHandlers.handleResponseCode)
        .then(function(res) {
            return res.body;
        });
}

module.exports = {
=======
function parseXMLBody(body) {
    var parser = new xml2js.Parser({ ignoreAttrs: true });
    return new Promise(function(resolve, reject) {
        parser.parseString(body, function (err, result) {
            if (err) {
                return reject(err);
            }
            return resolve(result);
        });
    });
}

function toText(res) {
    return res.text();
}

var adapter = module.exports = {
>>>>>>> 222d2e41

    createReadStream: function createReadStream(url, filePath, options) {
        var outStream = new PassThroughStream();
        getFileStream(url, filePath, options)
            .then(function __handleStream(stream) {
                stream.pipe(outStream);
            })
            .catch(function __handleReadError(err) {
                outStream.emit("error", err);
            });
        return outStream;
    },

    getDirectoryContents: function getDirectoryContents(url, dirPath, options) {
        dirPath = dirPath || "/";
        options = deepmerge({ headers: {} }, options || {});
        var fetchURL = url + dirPath;
        return fetch(
                fetchURL,
                {
                    method: "PROPFIND",
                    headers: deepmerge(
                        {
                            Depth: 1
                        },
                        options.headers
                    )
                }
            )
            .then(responseHandlers.handleResponseCode)
            .then(function(res) {
                return res.text();
            })
            .then(function(body) {
                var parser = new xml2js.Parser({
                    ignoreAttrs: true
                });
                return new Promise(function(resolve, reject) {
                    parser.parseString(body, function (err, result) {
                        if (err) {
                            reject(err);
                        } else {
                            resolve(parsing.parseDirectoryLookup(dirPath, result));
                        }
                    });
                });
            });
    },

    getFileContents: function getFileContents(url, filePath, options) {
        options = deepmerge({ headers: {} }, options || {});
        return fetch(url + filePath, {
                method: "GET",
                headers: options.headers
            })
            .then(responseHandlers.handleResponseCode)
            .then(function(res) {
                return res.buffer();
            });
    },

<<<<<<< HEAD
=======
    getFileStream: function getFileStream(url, filePath, options) {
        options = deepmerge({ headers: {} }, options || {});
        if (typeof options.range === "object" && typeof options.range.start === "number") {
            var rangeHeader = "bytes=" + options.range.start + "-";
            if (typeof options.range.end === "number") {
                rangeHeader += options.range.end;
            }
            options.headers.Range = rangeHeader;
        }
        return fetch(url + filePath, {
                method: "GET",
                headers: options.headers
            })
            .then(responseHandlers.handleResponseCode)
            .then(function(res) {
                return res.body;
            });
    },

    getQuota: function getQuota(url, options) {
        options = deepmerge({ headers: {} }, options || {});
        return fetch(url + "/", {
                method: "PROPFIND",
                headers: deepmerge(
                    { Depth: 0 },
                    options.headers
                )
            })
            .then(responseHandlers.handleResponseCode)
            .then(toText)
            .then(parseXMLBody)
            .then(function __processStats(result) {
                return parsing.processQuota(result);
            });
    },

>>>>>>> 222d2e41
    getStat: function getStat(url, itemPath, options) {
        options = deepmerge({ headers: {} }, options || {});
        return fetch(url + itemPath, {
                method: "PROPFIND",
                headers: deepmerge(
                    { Depth: 0 },
                    options.headers
                )
            })
            .then(responseHandlers.handleResponseCode)
            .then(toText)
            .then(parseXMLBody)
            .then(function __processStats(result) {
                var targetPath = itemPath.replace(/^\//, "");
                return parsing.parseDirectoryLookup(targetPath, result, true);
            })
            .then(function(stats) {
                return stats.shift();
            });
    },

    getTextContents: function getTextContents(url, filePath, options) {
        options = deepmerge({ headers: {} }, options || {});
        return fetch(url + filePath, {
                headers: options.headers
            })
            .then(responseHandlers.handleResponseCode)
            .then(function(res) {
                return res.text();
            });
    }

};<|MERGE_RESOLUTION|>--- conflicted
+++ resolved
@@ -9,7 +9,6 @@
     parsing = require("./parse.js"),
     responseHandlers = require("./response.js");
 
-<<<<<<< HEAD
 function getFileStream(url, filePath, options) {
     options = deepmerge({ headers: {} }, options || {});
     if (typeof options.range === "object" && typeof options.range.start === "number") {
@@ -29,8 +28,6 @@
         });
 }
 
-module.exports = {
-=======
 function parseXMLBody(body) {
     var parser = new xml2js.Parser({ ignoreAttrs: true });
     return new Promise(function(resolve, reject) {
@@ -47,8 +44,7 @@
     return res.text();
 }
 
-var adapter = module.exports = {
->>>>>>> 222d2e41
+module.exports = {
 
     createReadStream: function createReadStream(url, filePath, options) {
         var outStream = new PassThroughStream();
@@ -110,27 +106,6 @@
             });
     },
 
-<<<<<<< HEAD
-=======
-    getFileStream: function getFileStream(url, filePath, options) {
-        options = deepmerge({ headers: {} }, options || {});
-        if (typeof options.range === "object" && typeof options.range.start === "number") {
-            var rangeHeader = "bytes=" + options.range.start + "-";
-            if (typeof options.range.end === "number") {
-                rangeHeader += options.range.end;
-            }
-            options.headers.Range = rangeHeader;
-        }
-        return fetch(url + filePath, {
-                method: "GET",
-                headers: options.headers
-            })
-            .then(responseHandlers.handleResponseCode)
-            .then(function(res) {
-                return res.body;
-            });
-    },
-
     getQuota: function getQuota(url, options) {
         options = deepmerge({ headers: {} }, options || {});
         return fetch(url + "/", {
@@ -148,7 +123,6 @@
             });
     },
 
->>>>>>> 222d2e41
     getStat: function getStat(url, itemPath, options) {
         options = deepmerge({ headers: {} }, options || {});
         return fetch(url + itemPath, {
