--- conflicted
+++ resolved
@@ -122,23 +122,6 @@
             },
 
             /**
-<<<<<<< HEAD
-=======
-             * Get a readable stream of a remote file
-             * @param {String} remoteFilename The file to stream
-             * @param {OptionsHeadersAndFormat=} options Options for the request
-             * @memberof ClientInterface
-             * @returns {Promise.<Readable>} A promise that resolves with a readable stream
-             */
-            getFileStream: function getFileStream(remoteFilename, options) {
-                var getOptions = deepmerge(
-                    baseOptions,
-                    options || {}
-                );
-                return getAdapter.getFileStream(__url, remoteFilename, getOptions);
-            },
-
-            /**
              * Get quota information
              * @param {OptionsHeadersAndFormat=} options Options for the request
              * @returns {null|Object} Returns null if failed, or an object with `used` and `available`
@@ -152,7 +135,6 @@
             },
 
             /**
->>>>>>> 222d2e41
              * Move a remote item to another path
              * @param {String} remotePath The remote item path
              * @param {String} targetRemotePath The new path after moving
