--- conflicted
+++ resolved
@@ -99,17 +99,12 @@
  *          console.log(contents);
  *      });
  */
-<<<<<<< HEAD
-function createClient(remoteURL, { username, password, httpAgent, httpsAgent, token = null, digest = false } = {}) {
-    const baseOptions = {
-=======
 function createClient(remoteURL, opts = {}) {
     if (!opts || typeof opts !== "object") {
         throw new Error("Options must be an object, if specified");
     }
-    const { username, password, httpAgent, httpsAgent, token = null } = opts;
+    const { username, password, httpAgent, httpsAgent, token = null, digest = false } = opts;
     const runtimeOptions = {
->>>>>>> 0a521089
         headers: {},
         remotePath: urlTools.extractURLPath(remoteURL),
         remoteURL,
@@ -117,15 +112,10 @@
         httpsAgent
     };
     // Configure auth
-<<<<<<< HEAD
     if (digest) {
-        baseOptions._digest = { username, password, nc: 0, algorithm: "md5", hasDigestAuth: false };
+        runtimeOptions._digest = { username, password, nc: 0, algorithm: "md5", hasDigestAuth: false };
     } else if (username) {
-        baseOptions.headers.Authorization = authTools.generateBasicAuthHeader(username, password);
-=======
-    if (username) {
         runtimeOptions.headers.Authorization = authTools.generateBasicAuthHeader(username, password);
->>>>>>> 0a521089
     } else if (token && typeof token === "object") {
         runtimeOptions.headers.Authorization = authTools.generateTokenAuthHeader(token);
     }
